--- conflicted
+++ resolved
@@ -51,12 +51,9 @@
     PROTOCOL_HTTP_PROTOBUF = 29; // http + protobuf
     PROTOCOL_HTTP_JSON = 30; // http + json
     PROTOCOL_NSHEAD_JSON = 31; // nshead + json
-<<<<<<< HEAD
-    PROTOCOL_STARGATE = 32; // StarGate
+    PROTOCOL_STARGATE = 32; // Stargate
     PROTOCOL_SERVER_PUSH = 33; // StarGate
-=======
-    PROTOCOL_STARGATE = 32; // Stargate
->>>>>>> fc9acbe6
+
 }
 
 enum CompressType {
